--- conflicted
+++ resolved
@@ -32,16 +32,6 @@
 class Schulze(SchulzeResult, Election):
     """Schulze method.
 
-<<<<<<< HEAD
-    scores[c, d] is equal to the width of the widest path from c to d (in the
-    capacited graph defined by matrix_duels_rk).
-    We say that c is better than d if scores[c, d] > scores[d, c], or if there
-    is an equality and c < d. The candidate who is "better" than all the 
-    others is declared the winner.
-    
-    Manipulation algorithm: "Coalitional Manipulation for Schulze’s Rule" 
-    (Gaspers, Kalinowski, Narodytska and Walsh 2013).
-=======
     Inherits functions and optional parameters from superclasses
     :class:`~svvamp.ElectionResult` and :class:`~svvamp.Election`.
 
@@ -53,7 +43,7 @@
 
     :attr:`~svvamp.Schulze.scores`\ ``[c, d]`` is equal to the width of the
     widest path from candidate ``c`` to candidate ``d`` in the capacited graph
-    defined by :attr:`~svvamp.Population.matrix_duels_vtb`. We say that ``c``
+    defined by :attr:`~svvamp.Population.matrix_duels_rk`. We say that ``c``
     is *better* than ``d`` if ``scores[c, d]`` > ``scores[d, c]``. Candidate
     ``c`` is a *potential winner* if no candidate ``d`` is *better* than ``c``.
 
@@ -119,7 +109,6 @@
 
         'A Complexity-of-Strategic-Behavior Comparison between Schulze’s Rule
         and Ranked Pairs', David Parkes and Lirong Xia, 2012.
->>>>>>> 47fe68b2
 
         'Coalitional Manipulation for Schulze’s Rule', Serge Gaspers, Thomas
         Kalinowski, Nina Narodytska and Toby Walsh, 2013.
